--- conflicted
+++ resolved
@@ -15,26 +15,6 @@
 
 #include "strings/numbers.h"
 
-<<<<<<< HEAD
-#include <assert.h>
-#include <ctype.h>
-#include <errno.h>
-#include <float.h>          // for DBL_DIG and FLT_DIG
-#include <math.h>           // for HUGE_VAL
-#include <stdio.h>
-#include <stdlib.h>
-#include <string.h>
-#include <limits>
-#include <string>
-
-#include <glog/logging.h>
-
-#include "base/int128.h"
-#include "base/integral_types.h"
-#include "base/scoped_ptr.h"
-#include "base/stringprintf.h"
-=======
->>>>>>> 92fa120b
 #include "base/strtoint.h"
 #include "strings/ascii_ctype.h"
 

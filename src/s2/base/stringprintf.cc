--- conflicted
+++ resolved
@@ -22,11 +22,6 @@
 #include <vector>
 
 #include <glog/logging.h>
-<<<<<<< HEAD
-
-#include "s2/third_party/absl/base/macros.h"
-=======
->>>>>>> 953b76ad
 
 #ifdef _MSC_VER
 enum { IS__MSC_VER = 1 };

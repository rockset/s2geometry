--- conflicted
+++ resolved
@@ -24,12 +24,8 @@
 #include <iostream>
 
 #include <glog/logging.h>
-<<<<<<< HEAD
-
-#include "s2/fpcontractoff.h"
-=======
+
 #include "s2/_fpcontractoff.h"
->>>>>>> 2ec6aeef
 #include "s2/util/math/vector.h"  // IWYU pragma: export
 
 // An R1Interval represents a closed, bounded interval on the real line.
